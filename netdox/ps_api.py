import requests, utils, json, os
from bs4 import BeautifulSoup
from datetime import datetime, timedelta

<<<<<<< HEAD
# Loading config
=======
# Setting global vars
>>>>>>> 9f8c2477

with open('src/authentication.json','r') as stream:
    credentials = json.load(stream)['pageseeder']

defaultgroup = credentials['group']
base = f'https://{credentials["host"]}/ps/service'
<<<<<<< HEAD
member = credentials["username"]
=======
>>>>>>> 9f8c2477


# Useful services

@utils.critical
def auth():
    """
    Returns authentication token for PageSeeder API
    """
    try:
        with open('src/pstoken.json', 'r') as stream:
            details = json.load(stream)
            token = details['token']
            issued = details['issued']

            if datetime.fromisoformat(issued) > (datetime.now() - timedelta(hours=1)):
                return token
            else:
                return refreshToken()
    except FileNotFoundError:
        refreshToken()

def refreshToken():
    with open('src/pstoken.json', 'w') as stream:
        print('[INFO][ps_api.py] Requesting new access token...')

        url = f'https://{credentials["host"]}/ps/oauth/token'
        refresh_header = {
            'grant_type': 'client_credentials',
            'client_id': credentials['id'],
            'client_secret': credentials['secret']
        }

        r = requests.post(url, params=refresh_header)
        token = json.loads(r.text)['access_token']
        issued = datetime.isoformat(datetime.now())
        stream.write(json.dumps({
            'token': token,
            'issued': str(issued)
        }, indent=2))

    return token


@utils.handle
def get_uri(locator, params={}, forurl=False, group=defaultgroup):
    """
    Returns some info on a uri
    """
    if forurl:
        service = f'/groups/~{group}/uris/forurl'
        params["url"] = locator
    else:
        service = f'/groups/~{group}/uris/{locator}'

    r = requests.get(base+service, headers=header, params=params)
    return r.text

@utils.handle
def get_uris(uri, params={}, group=defaultgroup):
    """
    Returns all uris with some relationship to a given uri
    """
    if 'pagesize' not in params:
        params['pagesize'] = 9999

    service = f'/groups/~{group}/uris/{uri}/uris'
    r = requests.get(base+service, headers=header, params=params)
    return r.text


@utils.handle
def get_files(uri, params={}, group=defaultgroup):
    """
    Returns a list of filenames with some relationship (default = child) for a given URI
    """
    files = []
    if 'type' not in params:
        params['type'] = 'document'
    soup = BeautifulSoup(get_uris(uri, params, group), features='xml')
    for uri in soup.find_all('uri'):
        files.append(uri['path'].split('/')[-1])
    
    return files

@utils.handle
def get_fragment(uri, fragment_id, params={}, group=defaultgroup):
    """
    Returns content of a fragment in some given uri
    """
    service = f'/members/~{member}/groups/~{group}/uris/{uri}/fragments/{fragment_id}'
    r = requests.get(base+service, headers=header, params=params)
    return r.text


@utils.handle
def export(uri, params={}):
    """
    Begins export process for some URI and returns relevant thread ID
    """
    service = f'/members/~{member}/uris/{uri}/export'
    r = requests.get(base+service, headers=header, params=params)
    return r.text


@utils.handle
def get_thread(id):
    """
    Returns information about some PageSeeder process thread
    """
    service = f'/threads/{id}/progress'
    r = requests.get(base+service, headers=header)
    return r.text


@utils.handle
def archive(uri, params={}, group=defaultgroup):
    """
    Begins archive process for some URI
    """
    service = f'/members/~{member}/groups/~{group}/uris/{uri}/archive'
    r = requests.post(base+service, headers=header, params=params)
    return r.text


@utils.handle
def version(uri, params={}, group=defaultgroup):
    """
    Adds a version to some URI. Default name is current date/time
    """
    if 'name' not in params:
        params['name'] = datetime.now().replace(microsecond=0)
        
    service = f'/members/~{member}/groups/~{group}/uris/{uri}/versions'
    r = requests.post(base+service, headers=header, params=params)   # version all docs that are not archived => current
    return r.text


@utils.handle
def get_versions(uri, group=defaultgroup):
    """
    Lists the versions 
    """
    service = f'/groups/{group}/uris/{uri}/versions'
    r = requests.get(base+service, headers=header)
    return r.text


@utils.handle
def patch_uri(uri, params={}, group=defaultgroup):
    """
    Sets the specified properties of a URI
    """
    service = f'/members/{member}/groups/{group}/uris/{uri}'
    r = requests.patch(base+service, headers=header, params=params)
    return r.text

@utils.handle
def get_groupfolder(id, params={}, group=defaultgroup):
    """
    Gets some groupfolder
    """
    service = f'/members/{member}/groups/{group}/groupfolders/{id}'
    r = requests.get(base+service, headers=header, params=params)
    return r.text

@utils.handle
def get_groupfolders(params={}, group=defaultgroup):
    """
    Gets the groupfolders for some group
    """
    service = f'/members/{member}/groups/{group}/groupfolders'
    r = requests.get(base+service, headers=header, params=params)
    return r.text


@utils.handle
def get_comment(commentid, params={}):
    """
    Gets some comment
    """
    service = f'/members/{credentials["username"]}/comments/{commentid}'
    r = requests.get(base+service, headers=header, params=params)
    return r.text


def getUrimap(dir_uri):
    """
    Generates dict with files in some dir as keys and their uris as values
    """
    urimap = {}
    soup = BeautifulSoup(get_uris(dir_uri, params={'type': 'folder'}), 'lxml')
    for uri in soup.find_all('uri'):
        urimap[uri.displaytitle.string] = uri['id']
    
    return urimap

<<<<<<< HEAD
=======
# some global vars
>>>>>>> 9f8c2477

header = {
    'authorization': f'Bearer {auth()}',
    'Accept': 'application/json'
}

urimap = getUrimap('375156')

if __name__ == '__main__':
    print(auth())<|MERGE_RESOLUTION|>--- conflicted
+++ resolved
@@ -1,230 +1,220 @@
-import requests, utils, json, os
-from bs4 import BeautifulSoup
-from datetime import datetime, timedelta
-
-<<<<<<< HEAD
-# Loading config
-=======
-# Setting global vars
->>>>>>> 9f8c2477
-
-with open('src/authentication.json','r') as stream:
-    credentials = json.load(stream)['pageseeder']
-
-defaultgroup = credentials['group']
-base = f'https://{credentials["host"]}/ps/service'
-<<<<<<< HEAD
-member = credentials["username"]
-=======
->>>>>>> 9f8c2477
-
-
-# Useful services
-
-@utils.critical
-def auth():
-    """
-    Returns authentication token for PageSeeder API
-    """
-    try:
-        with open('src/pstoken.json', 'r') as stream:
-            details = json.load(stream)
-            token = details['token']
-            issued = details['issued']
-
-            if datetime.fromisoformat(issued) > (datetime.now() - timedelta(hours=1)):
-                return token
-            else:
-                return refreshToken()
-    except FileNotFoundError:
-        refreshToken()
-
-def refreshToken():
-    with open('src/pstoken.json', 'w') as stream:
-        print('[INFO][ps_api.py] Requesting new access token...')
-
-        url = f'https://{credentials["host"]}/ps/oauth/token'
-        refresh_header = {
-            'grant_type': 'client_credentials',
-            'client_id': credentials['id'],
-            'client_secret': credentials['secret']
-        }
-
-        r = requests.post(url, params=refresh_header)
-        token = json.loads(r.text)['access_token']
-        issued = datetime.isoformat(datetime.now())
-        stream.write(json.dumps({
-            'token': token,
-            'issued': str(issued)
-        }, indent=2))
-
-    return token
-
-
-@utils.handle
-def get_uri(locator, params={}, forurl=False, group=defaultgroup):
-    """
-    Returns some info on a uri
-    """
-    if forurl:
-        service = f'/groups/~{group}/uris/forurl'
-        params["url"] = locator
-    else:
-        service = f'/groups/~{group}/uris/{locator}'
-
-    r = requests.get(base+service, headers=header, params=params)
-    return r.text
-
-@utils.handle
-def get_uris(uri, params={}, group=defaultgroup):
-    """
-    Returns all uris with some relationship to a given uri
-    """
-    if 'pagesize' not in params:
-        params['pagesize'] = 9999
-
-    service = f'/groups/~{group}/uris/{uri}/uris'
-    r = requests.get(base+service, headers=header, params=params)
-    return r.text
-
-
-@utils.handle
-def get_files(uri, params={}, group=defaultgroup):
-    """
-    Returns a list of filenames with some relationship (default = child) for a given URI
-    """
-    files = []
-    if 'type' not in params:
-        params['type'] = 'document'
-    soup = BeautifulSoup(get_uris(uri, params, group), features='xml')
-    for uri in soup.find_all('uri'):
-        files.append(uri['path'].split('/')[-1])
-    
-    return files
-
-@utils.handle
-def get_fragment(uri, fragment_id, params={}, group=defaultgroup):
-    """
-    Returns content of a fragment in some given uri
-    """
-    service = f'/members/~{member}/groups/~{group}/uris/{uri}/fragments/{fragment_id}'
-    r = requests.get(base+service, headers=header, params=params)
-    return r.text
-
-
-@utils.handle
-def export(uri, params={}):
-    """
-    Begins export process for some URI and returns relevant thread ID
-    """
-    service = f'/members/~{member}/uris/{uri}/export'
-    r = requests.get(base+service, headers=header, params=params)
-    return r.text
-
-
-@utils.handle
-def get_thread(id):
-    """
-    Returns information about some PageSeeder process thread
-    """
-    service = f'/threads/{id}/progress'
-    r = requests.get(base+service, headers=header)
-    return r.text
-
-
-@utils.handle
-def archive(uri, params={}, group=defaultgroup):
-    """
-    Begins archive process for some URI
-    """
-    service = f'/members/~{member}/groups/~{group}/uris/{uri}/archive'
-    r = requests.post(base+service, headers=header, params=params)
-    return r.text
-
-
-@utils.handle
-def version(uri, params={}, group=defaultgroup):
-    """
-    Adds a version to some URI. Default name is current date/time
-    """
-    if 'name' not in params:
-        params['name'] = datetime.now().replace(microsecond=0)
-        
-    service = f'/members/~{member}/groups/~{group}/uris/{uri}/versions'
-    r = requests.post(base+service, headers=header, params=params)   # version all docs that are not archived => current
-    return r.text
-
-
-@utils.handle
-def get_versions(uri, group=defaultgroup):
-    """
-    Lists the versions 
-    """
-    service = f'/groups/{group}/uris/{uri}/versions'
-    r = requests.get(base+service, headers=header)
-    return r.text
-
-
-@utils.handle
-def patch_uri(uri, params={}, group=defaultgroup):
-    """
-    Sets the specified properties of a URI
-    """
-    service = f'/members/{member}/groups/{group}/uris/{uri}'
-    r = requests.patch(base+service, headers=header, params=params)
-    return r.text
-
-@utils.handle
-def get_groupfolder(id, params={}, group=defaultgroup):
-    """
-    Gets some groupfolder
-    """
-    service = f'/members/{member}/groups/{group}/groupfolders/{id}'
-    r = requests.get(base+service, headers=header, params=params)
-    return r.text
-
-@utils.handle
-def get_groupfolders(params={}, group=defaultgroup):
-    """
-    Gets the groupfolders for some group
-    """
-    service = f'/members/{member}/groups/{group}/groupfolders'
-    r = requests.get(base+service, headers=header, params=params)
-    return r.text
-
-
-@utils.handle
-def get_comment(commentid, params={}):
-    """
-    Gets some comment
-    """
-    service = f'/members/{credentials["username"]}/comments/{commentid}'
-    r = requests.get(base+service, headers=header, params=params)
-    return r.text
-
-
-def getUrimap(dir_uri):
-    """
-    Generates dict with files in some dir as keys and their uris as values
-    """
-    urimap = {}
-    soup = BeautifulSoup(get_uris(dir_uri, params={'type': 'folder'}), 'lxml')
-    for uri in soup.find_all('uri'):
-        urimap[uri.displaytitle.string] = uri['id']
-    
-    return urimap
-
-<<<<<<< HEAD
-=======
-# some global vars
->>>>>>> 9f8c2477
-
-header = {
-    'authorization': f'Bearer {auth()}',
-    'Accept': 'application/json'
-}
-
-urimap = getUrimap('375156')
-
-if __name__ == '__main__':
+import requests, utils, json, os
+from bs4 import BeautifulSoup
+from datetime import datetime, timedelta
+
+# Setting global vars
+
+with open('src/authentication.json','r') as stream:
+    credentials = json.load(stream)['pageseeder']
+
+defaultgroup = credentials['group']
+base = f'https://{credentials["host"]}/ps/service'
+member = credentials['username']
+
+
+# Useful services
+
+@utils.critical
+def auth():
+    """
+    Returns authentication token for PageSeeder API
+    """
+    try:
+        with open('src/pstoken.json', 'r') as stream:
+            details = json.load(stream)
+            token = details['token']
+            issued = details['issued']
+
+            if datetime.fromisoformat(issued) > (datetime.now() - timedelta(hours=1)):
+                return token
+            else:
+                return refreshToken()
+    except FileNotFoundError:
+        refreshToken()
+
+def refreshToken():
+    with open('src/pstoken.json', 'w') as stream:
+        print('[INFO][ps_api.py] Requesting new access token...')
+
+        url = f'https://{credentials["host"]}/ps/oauth/token'
+        refresh_header = {
+            'grant_type': 'client_credentials',
+            'client_id': credentials['id'],
+            'client_secret': credentials['secret']
+        }
+
+        r = requests.post(url, params=refresh_header)
+        token = json.loads(r.text)['access_token']
+        issued = datetime.isoformat(datetime.now())
+        stream.write(json.dumps({
+            'token': token,
+            'issued': str(issued)
+        }, indent=2))
+
+    return token
+
+
+@utils.handle
+def get_uri(locator, params={}, forurl=False, group=defaultgroup):
+    """
+    Returns some info on a uri
+    """
+    if forurl:
+        service = f'/groups/~{group}/uris/forurl'
+        params["url"] = locator
+    else:
+        service = f'/groups/~{group}/uris/{locator}'
+
+    r = requests.get(base+service, headers=header, params=params)
+    return r.text
+
+@utils.handle
+def get_uris(uri, params={}, group=defaultgroup):
+    """
+    Returns all uris with some relationship to a given uri
+    """
+    if 'pagesize' not in params:
+        params['pagesize'] = 9999
+
+    service = f'/groups/~{group}/uris/{uri}/uris'
+    r = requests.get(base+service, headers=header, params=params)
+    return r.text
+
+
+@utils.handle
+def get_files(uri, params={}, group=defaultgroup):
+    """
+    Returns a list of filenames with some relationship (default = child) for a given URI
+    """
+    files = []
+    if 'type' not in params:
+        params['type'] = 'document'
+    soup = BeautifulSoup(get_uris(uri, params, group), features='xml')
+    for uri in soup.find_all('uri'):
+        files.append(uri['path'].split('/')[-1])
+    
+    return files
+
+@utils.handle
+def get_fragment(uri, fragment_id, params={}, group=defaultgroup):
+    """
+    Returns content of a fragment in some given uri
+    """
+    service = f'/members/~{member}/groups/~{group}/uris/{uri}/fragments/{fragment_id}'
+    r = requests.get(base+service, headers=header, params=params)
+    return r.text
+
+
+@utils.handle
+def export(uri, params={}):
+    """
+    Begins export process for some URI and returns relevant thread ID
+    """
+    service = f'/members/~{member}/uris/{uri}/export'
+    r = requests.get(base+service, headers=header, params=params)
+    return r.text
+
+
+@utils.handle
+def get_thread(id):
+    """
+    Returns information about some PageSeeder process thread
+    """
+    service = f'/threads/{id}/progress'
+    r = requests.get(base+service, headers=header)
+    return r.text
+
+
+@utils.handle
+def archive(uri, params={}, group=defaultgroup):
+    """
+    Begins archive process for some URI
+    """
+    service = f'/members/~{member}/groups/~{group}/uris/{uri}/archive'
+    r = requests.post(base+service, headers=header, params=params)
+    return r.text
+
+
+@utils.handle
+def version(uri, params={}, group=defaultgroup):
+    """
+    Adds a version to some URI. Default name is current date/time
+    """
+    if 'name' not in params:
+        params['name'] = datetime.now().replace(microsecond=0)
+        
+    service = f'/members/~{member}/groups/~{group}/uris/{uri}/versions'
+    r = requests.post(base+service, headers=header, params=params)   # version all docs that are not archived => current
+    return r.text
+
+
+@utils.handle
+def get_versions(uri, group=defaultgroup):
+    """
+    Lists the versions 
+    """
+    service = f'/groups/{group}/uris/{uri}/versions'
+    r = requests.get(base+service, headers=header)
+    return r.text
+
+
+@utils.handle
+def patch_uri(uri, params={}, group=defaultgroup):
+    """
+    Sets the specified properties of a URI
+    """
+    service = f'/members/{member}/groups/{group}/uris/{uri}'
+    r = requests.patch(base+service, headers=header, params=params)
+    return r.text
+
+@utils.handle
+def get_groupfolder(id, params={}, group=defaultgroup):
+    """
+    Gets some groupfolder
+    """
+    service = f'/members/{member}/groups/{group}/groupfolders/{id}'
+    r = requests.get(base+service, headers=header, params=params)
+    return r.text
+
+@utils.handle
+def get_groupfolders(params={}, group=defaultgroup):
+    """
+    Gets the groupfolders for some group
+    """
+    service = f'/members/{member}/groups/{group}/groupfolders'
+    r = requests.get(base+service, headers=header, params=params)
+    return r.text
+
+
+@utils.handle
+def get_comment(commentid, params={}):
+    """
+    Gets some comment
+    """
+    service = f'/members/{credentials["username"]}/comments/{commentid}'
+    r = requests.get(base+service, headers=header, params=params)
+    return r.text
+
+
+def getUrimap(dir_uri):
+    """
+    Generates dict with files in some dir as keys and their uris as values
+    """
+    urimap = {}
+    soup = BeautifulSoup(get_uris(dir_uri, params={'type': 'folder'}), 'lxml')
+    for uri in soup.find_all('uri'):
+        urimap[uri.displaytitle.string] = uri['id']
+    
+    return urimap
+
+# some global vars
+
+header = {
+    'authorization': f'Bearer {auth()}',
+    'Accept': 'application/json'
+}
+
+urimap = getUrimap('375156')
+
+if __name__ == '__main__':
     print(auth())