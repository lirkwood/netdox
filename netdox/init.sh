#!/bin/bash

echo '[INFO][init.sh] Pod started. Running init script...'

chmod 777 /opt/app/*

mkdir /opt/app/src/records
for file in /etc/nfs/*.bin; do
    openssl enc -aes-256-cbc -d -in "$file" \
    -K ${OPENSSL_KEY} -iv $(cat '/etc/nfs/vector.txt') -out "/opt/app/src/records/$(basename ${file%.bin}).json" &> /dev/null
done

for file in /etc/ext/*.bin; do
    openssl enc -aes-256-cbc -d -in "$file" \
    -K ${OPENSSL_KEY} -iv $(printf authivpassphrase | xxd -p) -out "/opt/app/src/$(basename ${file%.bin})"
done

<<<<<<< HEAD
python3 generate.py 2>&1 | tee /var/log/netdox.log

cp /var/log/netdox.log /etc/ext/log/$(date '+%Y-%m-%d_%H:%M:%S')
=======


if python3 generate.py
    then
        echo '[INFO][init.sh] Python exited successfully. Beginning PageSeeder upload...'
        cd /opt/app/out
        zip -r -q netdox-src.zip *
        cd /opt/app
        if ant -lib /opt/ant/lib
            then
                echo '[INFO][init.sh] Upload successful.'
            else
                echo '[ERROR][init.sh] Upload exited with non-zero status. Storing psml for debugging...'
                cp /opt/app/out/netdox-src.zip /etc/ext/psml.zip
        fi
    else
        echo '[ERROR][init.sh] Python exited with non-zero status. Cancelling upload...'
fi

echo '[INFO][init.sh] Done.'
>>>>>>> 4056eb0e
<|MERGE_RESOLUTION|>--- conflicted
+++ resolved
@@ -15,11 +15,6 @@
     -K ${OPENSSL_KEY} -iv $(printf authivpassphrase | xxd -p) -out "/opt/app/src/$(basename ${file%.bin})"
 done
 
-<<<<<<< HEAD
-python3 generate.py 2>&1 | tee /var/log/netdox.log
-
-cp /var/log/netdox.log /etc/ext/log/$(date '+%Y-%m-%d_%H:%M:%S')
-=======
 
 
 if python3 generate.py
@@ -39,5 +34,4 @@
         echo '[ERROR][init.sh] Python exited with non-zero status. Cancelling upload...'
 fi
 
-echo '[INFO][init.sh] Done.'
->>>>>>> 4056eb0e
+echo '[INFO][init.sh] Done.'