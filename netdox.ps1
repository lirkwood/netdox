--- conflicted
+++ resolved
@@ -1,121 +1,115 @@
-function choosek8s {
-    $choice = Read-Host "[WARNING][netdox.ps1] No Kubernetes config detected. Provide now? (y/n)"
-    if ($choice.ToLower() -eq "y") {
-        $kubepath = Read-Host "[INFO][netdox.ps1] Enter the path of the .kube folder"
-        if ((Test-Path -Path $kubepath) -eq 'True') {
-            return $kubepath
-        }
-        else {
-            Write-Host "[ERRIR][netdox.ps1] Invalid path."
-            choosek8s
-        }
-    }
-    elseif ($choice.ToLower() -eq "n") {
-        Write-Host "[INFO][netdox.ps1] Proceeding without Kubernetes information..."
-        return $null
-    }
-    else {
-        Write-Host "[ERROR][netdox.ps1] Invalid input detected."
-        choosek8s
-    }
-}
-
-function chooseAD {
-    $choice = Read-Host "[WARNING][netdox.ps1] ActiveDirectory query failed. Proceed anyway? (y/n)"
-    if ($choice.ToLower() -eq 'y') {
-        Write-Host "[INFO][netdox.ps1] Proceeding..."
-    }
-    elseif ($choice.ToLower() -eq 'n') {
-        exit
-    }
-    else {
-        Write-Host "[ERROR][netdox.ps1] Invalid input detected."
-        chooseAD
-    }
-}
-
-function chooseAuth($name) {
-    $choice = Read-Host "[WARNING][netdox.ps1] Missing or incomplete $name authentication details found in 'authentication.json'. Proceed anyway? (y/n)"
-    if ($choice.ToLower() -eq 'y') {
-        Write-Host "[INFO][netdox.ps1] Proceeding..."
-    }
-    elseif ($choice.ToLower() -eq 'n') {
-        exit
-    }
-    else {
-        Write-Host "[ERROR][netdox.ps1] Invalid input detected."
-        chooseAuth($name)
-    }
-}
-
-Start-Transcript -IncludeInvocationHeader -Path netdox-log.txt
-
-$sw = [Diagnostics.Stopwatch]::StartNew()
-
-$auth = Get-Content -Path "authentication.json" | ConvertFrom-Json
-
-if (($auth.DNSMadeEasy.API -eq '') -or ($auth.DNSMadeEasy.Secret -eq '')) {
-    chooseAuth('DNSMadeEasy')
-}
-if (($auth.XenOrchestra.Username -eq '') -or ($auth.XenOrchestra.Password -eq '')) {
-    chooseAuth('Xen Orchestra')
-}
-
-
-$kubepath = Get-ChildItem $HOME ".kube" -Recurse -Directory -ErrorAction SilentlyContinue
-
-if ($null -eq $kubepath) {
-    $kubepath = choosek8s
-    if ($null -ne $kubepath) {
-        Write-Host "[INFO][netdox.ps1] Kubernetes config detected."
-        Copy-Item -Recurse -Force -Path $kubepath -Destination '.' | Out-Null
-    }
-    else {
-        New-Item -ItemType "directory" -Name '.kube'
-    }
-}
-else {
-    Write-Host "[INFO][netdox.ps1] Kubernetes config detected."
-    Copy-Item -Recurse -Force -Path $kubepath -Destination '.' | Out-Null
-}
-
-
-Write-Host "[INFO][netdox.ps1] Querying ActiveDirectory..."
-./netdox/get-ad.ps1
-if ($? -eq 'True') {
-    Write-Host "[INFO][netdox.ps1] ActiveDirectory query successful."
-}
-else {
-    chooseAD
-}
-
-Set-Location -Path ".kube"
-<<<<<<< HEAD
-$kubeconfig_array = Get-ChildItem -Path "." -Filter "*config*" -File -Recurse | % {Resolve-Path -Relative -Path $_} | % {"/usr/.kube/${_}:" -replace '\\','/' -replace '/./','/'}
-$KUBECONFIG = -join $kubeconfig_array
-
-=======
-$kubeconfig_arr = Get-ChildItem -Path "." -Filter "*config*" -File -Recurse | % {Resolve-Path -Relative -Path $_} | % {"/usr/.kube/${_}" -replace '\\','/' -replace '/./','/'}
-if ($kubeconfic_arr.Length -gt 1) {
-    $KUBECONFIG = ':' -join $kubeconfig_arr
-} else {
-    $KUBECONFIG = $kubeconfig_arr
-}
->>>>>>> bc8904a4
-# Awful pipeline that adds all files in .kube to string and converts to absolute posix path in dir /usr/.kube/
-Set-Location ".."
-Write-Host "[INFO][netdox.ps1] Building Docker image..."
-docker build -t netdox --build-arg _kubeconfig=$KUBECONFIG .
-
-if ($? -eq 'True') {
-    docker container rm netdox | Out-Null
-    Write-Host "[INFO][netdox.ps1] Build successful. Starting container..."
-    docker run -it --name netdox netdox | Write-Host
-}
-else {
-    Write-Host "[ERROR][netdox.ps1] Docker build failed."
-}
-
-$sw.Stop()
-Write-Host $sw.Elapsed
+function choosek8s {
+    $choice = Read-Host "[WARNING][netdox.ps1] No Kubernetes config detected. Provide now? (y/n)"
+    if ($choice.ToLower() -eq "y") {
+        $kubepath = Read-Host "[INFO][netdox.ps1] Enter the path of the .kube folder"
+        if ((Test-Path -Path $kubepath) -eq 'True') {
+            return $kubepath
+        }
+        else {
+            Write-Host "[ERRIR][netdox.ps1] Invalid path."
+            choosek8s
+        }
+    }
+    elseif ($choice.ToLower() -eq "n") {
+        Write-Host "[INFO][netdox.ps1] Proceeding without Kubernetes information..."
+        return $null
+    }
+    else {
+        Write-Host "[ERROR][netdox.ps1] Invalid input detected."
+        choosek8s
+    }
+}
+
+function chooseAD {
+    $choice = Read-Host "[WARNING][netdox.ps1] ActiveDirectory query failed. Proceed anyway? (y/n)"
+    if ($choice.ToLower() -eq 'y') {
+        Write-Host "[INFO][netdox.ps1] Proceeding..."
+    }
+    elseif ($choice.ToLower() -eq 'n') {
+        exit
+    }
+    else {
+        Write-Host "[ERROR][netdox.ps1] Invalid input detected."
+        chooseAD
+    }
+}
+
+function chooseAuth($name) {
+    $choice = Read-Host "[WARNING][netdox.ps1] Missing or incomplete $name authentication details found in 'authentication.json'. Proceed anyway? (y/n)"
+    if ($choice.ToLower() -eq 'y') {
+        Write-Host "[INFO][netdox.ps1] Proceeding..."
+    }
+    elseif ($choice.ToLower() -eq 'n') {
+        exit
+    }
+    else {
+        Write-Host "[ERROR][netdox.ps1] Invalid input detected."
+        chooseAuth($name)
+    }
+}
+
+Start-Transcript -IncludeInvocationHeader -Path netdox-log.txt
+
+$sw = [Diagnostics.Stopwatch]::StartNew()
+
+$auth = Get-Content -Path "authentication.json" | ConvertFrom-Json
+
+if (($auth.DNSMadeEasy.API -eq '') -or ($auth.DNSMadeEasy.Secret -eq '')) {
+    chooseAuth('DNSMadeEasy')
+}
+if (($auth.XenOrchestra.Username -eq '') -or ($auth.XenOrchestra.Password -eq '')) {
+    chooseAuth('Xen Orchestra')
+}
+
+
+$kubepath = Get-ChildItem $HOME ".kube" -Recurse -Directory -ErrorAction SilentlyContinue
+
+if ($null -eq $kubepath) {
+    $kubepath = choosek8s
+    if ($null -ne $kubepath) {
+        Write-Host "[INFO][netdox.ps1] Kubernetes config detected."
+        Copy-Item -Recurse -Force -Path $kubepath -Destination '.' | Out-Null
+    }
+    else {
+        New-Item -ItemType "directory" -Name '.kube'
+    }
+}
+else {
+    Write-Host "[INFO][netdox.ps1] Kubernetes config detected."
+    Copy-Item -Recurse -Force -Path $kubepath -Destination '.' | Out-Null
+}
+
+
+Write-Host "[INFO][netdox.ps1] Querying ActiveDirectory..."
+./netdox/get-ad.ps1
+if ($? -eq 'True') {
+    Write-Host "[INFO][netdox.ps1] ActiveDirectory query successful."
+}
+else {
+    chooseAD
+}
+
+Set-Location -Path ".kube"
+$kubeconfig_arr = Get-ChildItem -Path "." -Filter "*config*" -File -Recurse | % {Resolve-Path -Relative -Path $_} | % {"/usr/.kube/${_}" -replace '\\','/' -replace '/./','/'}
+if ($kubeconfic_arr.Length -gt 1) {
+    $KUBECONFIG = ':' -join $kubeconfig_arr
+} else {
+    $KUBECONFIG = $kubeconfig_arr
+}
+# Awful pipeline that adds all files in .kube to string and converts to absolute posix path in dir /usr/.kube/
+Set-Location ".."
+Write-Host "[INFO][netdox.ps1] Building Docker image..."
+docker build -t netdox --build-arg _kubeconfig=$KUBECONFIG .
+
+if ($? -eq 'True') {
+    docker container rm netdox | Out-Null
+    Write-Host "[INFO][netdox.ps1] Build successful. Starting container..."
+    docker run -it --name netdox netdox | Write-Host
+}
+else {
+    Write-Host "[ERROR][netdox.ps1] Docker build failed."
+}
+
+$sw.Stop()
+Write-Host $sw.Elapsed
 Stop-Transcript